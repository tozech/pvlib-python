.. _whatsnew_0520:

v0.5.2 (__, 2017)
-------------------------

API Changes
~~~~~~~~~~~
* removed unused 'pressure' arg from irradiance.liujordan function (:issue:`386`)

Enhancements
~~~~~~~~~~~~
*

Bug fixes
~~~~~~~~~
* fixed redeclaration of test_simplified_solis_series_elevation (:issue:`387`)
* physicaliam now returns a Series if called with a Series as an
  argument. (:issue:`397`)
* corrected docstring for irradiance.total_irrad (:issue: '423')
<<<<<<< HEAD
* modified solar_azimuth_analytical to handle some borderline cases, thereby
  avoiding the NaN values and/or warnings that were previously produced
  (:issue: '420')
=======
* removed RuntimeWarnings due to divide by 0 or nans in input data within
  irradiance.perez, clearsky.simplified_solis, pvsystem.adrinverter,
  pvsystem.ashraeiam, pvsystem.physicaliam, pvsystem.sapm_aoi_loss,
  pvsystem.v_from_i. (:issue:`428`)
>>>>>>> 04bd7532

Documentation
~~~~~~~~~~~~~
* Improve physicaliam doc string. (:issue:`397`)

Testing
~~~~~~~
* Test Python 3.6 on Windows with Appveyor instead of 3.4. (:issue:`392`)
* Fix failing test on pandas 0.22 (:issue:`406`)
* Fix too large test tolerance (:issue:`414`)

Contributors
~~~~~~~~~~~~
* Cliff Hansen
* Will Holmgren
* KonstantinTr
* Anton Driesse

<|MERGE_RESOLUTION|>--- conflicted
+++ resolved
@@ -17,16 +17,14 @@
 * physicaliam now returns a Series if called with a Series as an
   argument. (:issue:`397`)
 * corrected docstring for irradiance.total_irrad (:issue: '423')
-<<<<<<< HEAD
 * modified solar_azimuth_analytical to handle some borderline cases, thereby
   avoiding the NaN values and/or warnings that were previously produced
   (:issue: '420')
-=======
 * removed RuntimeWarnings due to divide by 0 or nans in input data within
   irradiance.perez, clearsky.simplified_solis, pvsystem.adrinverter,
   pvsystem.ashraeiam, pvsystem.physicaliam, pvsystem.sapm_aoi_loss,
   pvsystem.v_from_i. (:issue:`428`)
->>>>>>> 04bd7532
+
 
 Documentation
 ~~~~~~~~~~~~~
